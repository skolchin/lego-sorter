# LEGO sorter project
# Global flags
# (c) lego-sorter team, 2022-2023

import os

ROOT_DIR = os.path.abspath(os.path.join(os.path.split(__file__)[0], '..'))
""" Root dir """

<<<<<<< HEAD
IMAGE_DIR = os.path.join(ROOT_DIR, 'images.224.10.c')
=======
IMAGE_DIR = os.path.join(ROOT_DIR, 'images')
>>>>>>> 5845d97a
""" Images root """

CHECKPOINT_DIR = os.path.join(ROOT_DIR, 'checkpoints')
""" Checkpoints root """

OUTPUT_DIR = os.path.join(ROOT_DIR, 'out')
""" Output dir """

RETRAIN_DIR = os.path.join(ROOT_DIR, 'retrain')
""" Retrain images dir """

BATCH_SIZE = 32
""" Batch size """

IMAGE_SIZE = (224, 224)
""" Size of images in processing pipeline """
<|MERGE_RESOLUTION|>--- conflicted
+++ resolved
@@ -1,30 +1,26 @@
-# LEGO sorter project
-# Global flags
-# (c) lego-sorter team, 2022-2023
-
-import os
-
-ROOT_DIR = os.path.abspath(os.path.join(os.path.split(__file__)[0], '..'))
-""" Root dir """
-
-<<<<<<< HEAD
-IMAGE_DIR = os.path.join(ROOT_DIR, 'images.224.10.c')
-=======
-IMAGE_DIR = os.path.join(ROOT_DIR, 'images')
->>>>>>> 5845d97a
-""" Images root """
-
-CHECKPOINT_DIR = os.path.join(ROOT_DIR, 'checkpoints')
-""" Checkpoints root """
-
-OUTPUT_DIR = os.path.join(ROOT_DIR, 'out')
-""" Output dir """
-
-RETRAIN_DIR = os.path.join(ROOT_DIR, 'retrain')
-""" Retrain images dir """
-
-BATCH_SIZE = 32
-""" Batch size """
-
-IMAGE_SIZE = (224, 224)
-""" Size of images in processing pipeline """
+# LEGO sorter project
+# Global flags
+# (c) lego-sorter team, 2022-2023
+
+import os
+
+ROOT_DIR = os.path.abspath(os.path.join(os.path.split(__file__)[0], '..'))
+""" Root dir """
+
+IMAGE_DIR = os.path.join(ROOT_DIR, 'images')
+""" Images root """
+
+CHECKPOINT_DIR = os.path.join(ROOT_DIR, 'checkpoints')
+""" Checkpoints root """
+
+OUTPUT_DIR = os.path.join(ROOT_DIR, 'out')
+""" Output dir """
+
+RETRAIN_DIR = os.path.join(ROOT_DIR, 'retrain')
+""" Retrain images dir """
+
+BATCH_SIZE = 32
+""" Batch size """
+
+IMAGE_SIZE = (224, 224)
+""" Size of images in processing pipeline """